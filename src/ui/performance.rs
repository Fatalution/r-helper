--- conflicted
+++ resolved
@@ -1,9 +1,6 @@
 use eframe::egui::{self, Color32, Layout, Align, RichText};
-<<<<<<< HEAD
 use librazer::types::{PerfMode, CpuBoost, GpuBoost};
-=======
-use librazer::types::PerfMode;
->>>>>>> 107208fb
+
 
 // Color constants for better maintainability
 const AC_SELECTED_COLOR: Color32 = Color32::from_rgb(0, 120, 60);
@@ -31,11 +28,6 @@
     ui: &mut egui::Ui,
     current_performance_mode: &str,
     ac_power: bool,
-<<<<<<< HEAD
-=======
-    _device_model: &str,
-    _gpu_models: &[String],
->>>>>>> 107208fb
     available_modes: &[PerfMode],
     base_modes: &[PerfMode],
     show_probe_button: bool,
@@ -47,8 +39,7 @@
     ui.group(|ui| {
         render_performance_header(ui, ac_power, show_probe_button);
         ui.separator();
-        
-<<<<<<< HEAD
+      
         // Performance Mode Selection
         action = render_performance_modes(ui, current_performance_mode, ac_power, available_modes, base_modes);
             
@@ -60,10 +51,6 @@
                 action = custom_action;
             }
         }
-=======
-    // Performance Mode Selection
-    action = render_performance_modes(ui, current_performance_mode, ac_power, available_modes, base_modes);
->>>>>>> 107208fb
     });
 
     action
@@ -254,10 +241,4 @@
         (false, true) => BATTERY_SELECTED_COLOR,
         (false, false) => BATTERY_UNSELECTED_COLOR,
     }
-<<<<<<< HEAD
-}
-=======
-}
-
-// (Removed power limit logic – no longer displayed for any GPU)
->>>>>>> 107208fb
+}