--- conflicted
+++ resolved
@@ -1,11 +1,6 @@
 [package]
-<<<<<<< HEAD
-name = "razer-gui"
-version = "0.3.4"
-=======
 name = "r-helper"
 version = "0.3.3"
->>>>>>> 5cb37b2b
 edition = "2021"
 description = "R-Helper - Razer Blade control interface"
 authors = ["Fatalution"]
